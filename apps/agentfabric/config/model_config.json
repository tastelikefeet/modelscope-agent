--- conflicted
+++ resolved
@@ -31,7 +31,6 @@
         "type": "openai",
         "model": "gpt-4"
     },
-<<<<<<< HEAD
     "qwen-7b": {
         "type": "modelscope",
         "model_id": "qwen/Qwen-7B-Chat",
@@ -70,19 +69,13 @@
             "debug": false
         }
     },
-=======
->>>>>>> 8dc53b90
     "qwen-72b": {
         "type": "dashscope",
         "model": "qwen-72b-chat",
         "generate_cfg": {
             "use_raw_prompt": true,
-<<<<<<< HEAD
             "top_p": 0.8,
             "debug": false
-=======
-            "top_p": 0.8
->>>>>>> 8dc53b90
         }
     }
 }