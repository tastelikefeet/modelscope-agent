--- conflicted
+++ resolved
@@ -661,11 +661,7 @@
                     yield messages
                 self.runtime.round += 1
                 # save memory and history
-<<<<<<< HEAD
-                # self.save_memory(messages)
-=======
                 await self.add_memory(messages, **kwargs)
->>>>>>> c244cc4b
                 self.save_history(messages)
 
                 # +1 means the next round the assistant may give a conclusion
