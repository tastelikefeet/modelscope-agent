--- conflicted
+++ resolved
@@ -483,10 +483,7 @@
             self.load_cache = False
             # Meaning the latest message is `assistant`, this prevents a different response if there are sub-tasks.
             _response_message = messages[-1]
-<<<<<<< HEAD
         self.save_history(messages)
-=======
->>>>>>> 5b601e40
 
         if _response_message.tool_calls:
             messages = await self.parallel_tool_call(messages)
