{
 "cells": [
  {
   "cell_type": "markdown",
   "id": "cdf9e03b-a513-4b81-a75e-243f38a3c84a",
   "metadata": {},
   "source": [
    "### clone代码"
   ]
  },
  {
   "cell_type": "code",
   "execution_count": null,
   "id": "3851d799-7162-4e73-acab-3c13cb1e43bd",
   "metadata": {},
   "outputs": [],
   "source": [
    "!git clone https://github.com/modelscope/modelscope-agent.git\n"
   ]
  },
  {
   "cell_type": "markdown",
   "id": "f1bcfef8-ab39-4b10-b19d-2dcdf12e9334",
   "metadata": {},
   "source": [
    "### 安装特定依赖"
   ]
  },
  {
   "cell_type": "code",
   "execution_count": null,
   "id": "918bc71f-e908-46c5-94dd-d7d6246d3363",
   "metadata": {},
   "outputs": [],
   "source": [
    "! cd modelscope-agent && pip install -r requirements.txt\n",
    "! pip install transformers_stream_generator\n",
    "! pip install invisible-watermark>=2.0"
   ]
  },
  {
   "cell_type": "code",
   "execution_count": null,
   "id": "2c1ede08-857f-4592-9093-d7e5a37ce245",
   "metadata": {},
   "outputs": [],
   "source": [
    "import os\n",
    "os.chdir('modelscope-agent/demo')\n",
    "\n",
    "\n",
    "import sys\n",
    "sys.path.append('../')\n"
   ]
  },
  {
   "cell_type": "markdown",
   "id": "ad42f062-5664-44f8-82b7-6995a4f512a0",
   "metadata": {},
   "source": [
    "### 读取环境变量文件和工具config配置"
   ]
  },
  {
   "cell_type": "code",
   "execution_count": null,
   "id": "84f06ad1-34c5-4032-9254-aab88d7fe19d",
   "metadata": {},
   "outputs": [],
   "source": [
    "from dotenv import load_dotenv\n",
    "import os\n",
    "from modelscope.utils.config import Config\n",
    "\n",
    "# 配置环境变量，里面需要配置modelscope token来remote调用AI模型\n",
    "os.environ['TOOL_CONFIG_FILE'] ='../config/cfg_tool_template.json'\n",
    "os.environ['MODEL_CONFIG_FILE'] ='../config/cfg_model_template.json'\n",
    "\n",
    "os.environ['OUTPUT_FILE_DIRECTORY'] = './tmp'\n",
    "\n",
    "# ModelScope Token从这里获取: https://modelscope.cn/my/myaccesstoken\n",
    "print('请输入ModelScope Token，可以从这里获取: https://modelscope.cn/my/myaccesstoken')\n",
    "os.environ['MODELSCOPE_API_TOKEN'] = input()\n",
    "\n",
    "print('请输入OPENAI_API_KEY')\n",
    "\n",
    "os.environ['OPENAI_API_KEY'] = input()\n",
    "\n",
    "\n",
    "# 读取工具调用CONFIG文件，包括工具的名称和远程请求url\n",
    "tool_cfg_file = os.getenv('TOOL_CONFIG_FILE')\n",
    "print(tool_cfg_file)\n",
    "tool_cfg = Config.from_file(tool_cfg_file)\n",
    "\n",
    "model_cfg_file = os.getenv('MODEL_CONFIG_FILE')\n",
    "print(model_cfg_file)\n",
    "model_cfg = Config.from_file(model_cfg_file)\n",
    "model_name = 'openai'"
   ]
  },
  {
   "cell_type": "markdown",
   "id": "51b195aa-8a5d-4571-8a58-ccaec0ca6e1a",
   "metadata": {},
   "source": [
    "### 构建langchian tool"
   ]
  },
  {
   "cell_type": "code",
   "execution_count": null,
   "id": "81a0805a-53d9-43e0-a63d-b9dd801039fa",
   "metadata": {},
<<<<<<< HEAD
   "outputs": [
    {
     "name": "stdout",
     "output_type": "stream",
     "text": [
      "{'result': 'Hello World!\\n1.txt\\ndemo_chatgpt.ipynb\\ndemo.ipynb\\ndemo_modelscope_llm.ipynb\\nnew_directory\\ntmp\\ntool_agent_finetune\\n'}\n",
      "{'terminal': <modelscope_agent.tools.plugin_tool.LangchainTool object at 0x7fa5b48ed730>, 'read_file': <modelscope_agent.tools.plugin_tool.LangchainTool object at 0x7fa5b48ed910>}\n"
     ]
    }
   ],
=======
   "outputs": [],
>>>>>>> de390126
   "source": [
    "\n",
    "from modelscope_agent.agent import AgentExecutor\n",
    "from modelscope_agent.tools import LangchainTool\n",
    "from langchain.tools import ShellTool\n",
    "\n",
    "\n",
    "shell_tool = LangchainTool(ShellTool())\n",
    "\n",
    "\n",
    "additional_tool_list = {\n",
    "    shell_tool.name: shell_tool\n",
    "}"
   ]
  },
  {
   "cell_type": "markdown",
   "id": "59b56b4a-8019-4f17-9801-861c8b55371d",
   "metadata": {},
   "source": [
    "### Agent构建"
   ]
  },
  {
   "cell_type": "code",
   "execution_count": null,
   "id": "faa84ccf-a437-4a9c-b647-0f46cbd80986",
   "metadata": {},
   "outputs": [],
   "source": [
    "from modelscope_agent.prompt import PromptGenerator\n",
    "from modelscope_agent.llm import LLMFactory\n",
    "CHATGPT_STSTEM_TEMPLATE = \"\"\"<|system|>:: You are an assistant tries to help human solve problems with tools.\"\"\"\n",
    "CHATGPT_INSTRUCTION_TEMPLATE = \"\"\"The following lists the tools available for the current session. \n",
    "The job of you to come up with a series of simple commands that will perform the task the human wants to perform. \n",
    "If you need to call the plug-in, you should give the commands in following format: \n",
    "\\'<|startofthink|>```JSON{\\\"api_name\\\": {api_name},\\\n",
    " \\\"parameters\\\": {\\\"parameter1\\\": \\\"value1\\\", \\\"parameter2\\\": \\\"value2\\\"}}```<|endofthink|>\\'. \n",
    "After calling plug-in, you need to generate a reasonable sumarization based on the execution result. \n",
    "If you think there is no need to call the plug-in, you can directly give the corresponding reply. \\n\\n<tool_list>\"\"\"\n",
    "\n",
    "\n",
    "CHATGPT_USER_TEMPLATE = \"\"\"<|user|>:<user_input>\"\"\"\n",
    "\n",
    "CHATGPT_EXEC_TEMPLATE = \"\"\"<|startofexec|><exec_result><|endofexec|>\\n\"\"\"\n",
    "\n",
    "CHATGPT_ASSISTANT_TEMPLATE = \"\"\"<|assistant|>:\"\"\"\n",
    "\n",
    "prompt_generator = PromptGenerator(CHATGPT_STSTEM_TEMPLATE, CHATGPT_INSTRUCTION_TEMPLATE, CHATGPT_USER_TEMPLATE, CHATGPT_EXEC_TEMPLATE, CHATGPT_ASSISTANT_TEMPLATE)\n",
    "\n",
    "llm = LLMFactory.build_llm(model_name, model_cfg)\n",
    "agent = AgentExecutor(llm, tool_cfg, additional_tool_list=additional_tool_list, prompt_generator=prompt_generator)"
   ]
  },
  {
   "cell_type": "markdown",
   "id": "7e8a8324-e589-47a1-b948-d2a89a75da53",
   "metadata": {
    "tags": []
   },
   "source": [
    "## tool检验"
   ]
  },
  {
   "cell_type": "code",
   "execution_count": null,
   "id": "c680dad9-3226-4972-9bd1-4b25a9583a1e",
   "metadata": {},
<<<<<<< HEAD
   "outputs": [
    {
     "data": {
      "text/plain": [
       "**************************************************round 1**************************************************"
      ]
     },
     "metadata": {},
     "output_type": "display_data"
    },
    {
     "data": {
      "application/json": {
       "api_name": "terminal",
       "parameters": {
        "commands": "ls"
       }
      },
      "text/plain": [
       "<IPython.core.display.JSON object>"
      ]
     },
     "metadata": {
      "application/json": {
       "expanded": false,
       "root": "root"
      }
     },
     "output_type": "display_data"
    },
    {
     "data": {
      "text/plain": [
       "Sure, I can help you with that. Please use the following command:\n",
       "\n",
       "'"
      ]
     },
     "metadata": {},
     "output_type": "display_data"
    },
    {
     "name": "stdout",
     "output_type": "stream",
     "text": [
      "|action: terminal, action_args: {'commands': 'ls'}\n"
     ]
    },
    {
     "data": {
      "text/plain": [
       "**************************************************round 2**************************************************"
      ]
     },
     "metadata": {},
     "output_type": "display_data"
    },
    {
     "data": {
      "text/plain": [
       "The command 'ls' has been executed and the following files and directories have been found: 1.txt, demo_chatgpt.ipynb, demo.ipynb, demo_modelscope_llm.ipynb, new_directory, tmp, tool_agent_finetune."
      ]
     },
     "metadata": {},
     "output_type": "display_data"
    },
    {
     "name": "stdout",
     "output_type": "stream",
     "text": [
      "|action: None, action_args: None\n"
     ]
    },
    {
     "data": {
      "text/plain": [
       "[{'result': '1.txt\\ndemo_chatgpt.ipynb\\ndemo.ipynb\\ndemo_modelscope_llm.ipynb\\nnew_directory\\ntmp\\ntool_agent_finetune\\n'}]"
      ]
     },
     "execution_count": 28,
     "metadata": {},
     "output_type": "execute_result"
    }
   ],
=======
   "outputs": [],
>>>>>>> de390126
   "source": [
    "agent.reset()\n",
    "agent.run('生成一张鲜花的图片')"
   ]
  },
  {
   "cell_type": "code",
   "execution_count": null,
   "id": "58b1a8d5-8bcc-4f04-b242-2b2a314320b3",
   "metadata": {},
   "outputs": [],
   "source": [
    "agent.reset()\n",
    "agent.run('please execuute command ls')"
   ]
  },
  {
   "cell_type": "code",
   "execution_count": null,
   "id": "6a84e1bb-e643-4fcc-a416-0f8088dc6abc",
   "metadata": {},
   "outputs": [],
   "source": [
    "agent.reset()\n",
    "\n",
    "# remote=True为调用modelscope api，该服务免费支持QPS较低，建议部署在本地，将remote=False\n",
    "agent.run('使用地址识别模型，从下面的地址中找到省市区等元素，地址：浙江杭州市江干区九堡镇三村村一区')"
   ]
  },
  {
   "cell_type": "code",
   "execution_count": null,
   "id": "dec5ff22-b22b-444a-a299-6e0264ed83d3",
   "metadata": {},
   "outputs": [],
   "source": []
  }
 ],
 "metadata": {
  "kernelspec": {
   "display_name": "Python 3 (ipykernel)",
   "language": "python",
   "name": "python3"
  },
  "language_info": {
   "codemirror_mode": {
    "name": "ipython",
    "version": 3
   },
   "file_extension": ".py",
   "mimetype": "text/x-python",
   "name": "python",
   "nbconvert_exporter": "python",
   "pygments_lexer": "ipython3",
   "version": "3.8.16"
  }
 },
 "nbformat": 4,
 "nbformat_minor": 5
}<|MERGE_RESOLUTION|>--- conflicted
+++ resolved
@@ -111,20 +111,7 @@
    "execution_count": null,
    "id": "81a0805a-53d9-43e0-a63d-b9dd801039fa",
    "metadata": {},
-<<<<<<< HEAD
-   "outputs": [
-    {
-     "name": "stdout",
-     "output_type": "stream",
-     "text": [
-      "{'result': 'Hello World!\\n1.txt\\ndemo_chatgpt.ipynb\\ndemo.ipynb\\ndemo_modelscope_llm.ipynb\\nnew_directory\\ntmp\\ntool_agent_finetune\\n'}\n",
-      "{'terminal': <modelscope_agent.tools.plugin_tool.LangchainTool object at 0x7fa5b48ed730>, 'read_file': <modelscope_agent.tools.plugin_tool.LangchainTool object at 0x7fa5b48ed910>}\n"
-     ]
-    }
-   ],
-=======
-   "outputs": [],
->>>>>>> de390126
+   "outputs": [],
    "source": [
     "\n",
     "from modelscope_agent.agent import AgentExecutor\n",
@@ -194,94 +181,7 @@
    "execution_count": null,
    "id": "c680dad9-3226-4972-9bd1-4b25a9583a1e",
    "metadata": {},
-<<<<<<< HEAD
-   "outputs": [
-    {
-     "data": {
-      "text/plain": [
-       "**************************************************round 1**************************************************"
-      ]
-     },
-     "metadata": {},
-     "output_type": "display_data"
-    },
-    {
-     "data": {
-      "application/json": {
-       "api_name": "terminal",
-       "parameters": {
-        "commands": "ls"
-       }
-      },
-      "text/plain": [
-       "<IPython.core.display.JSON object>"
-      ]
-     },
-     "metadata": {
-      "application/json": {
-       "expanded": false,
-       "root": "root"
-      }
-     },
-     "output_type": "display_data"
-    },
-    {
-     "data": {
-      "text/plain": [
-       "Sure, I can help you with that. Please use the following command:\n",
-       "\n",
-       "'"
-      ]
-     },
-     "metadata": {},
-     "output_type": "display_data"
-    },
-    {
-     "name": "stdout",
-     "output_type": "stream",
-     "text": [
-      "|action: terminal, action_args: {'commands': 'ls'}\n"
-     ]
-    },
-    {
-     "data": {
-      "text/plain": [
-       "**************************************************round 2**************************************************"
-      ]
-     },
-     "metadata": {},
-     "output_type": "display_data"
-    },
-    {
-     "data": {
-      "text/plain": [
-       "The command 'ls' has been executed and the following files and directories have been found: 1.txt, demo_chatgpt.ipynb, demo.ipynb, demo_modelscope_llm.ipynb, new_directory, tmp, tool_agent_finetune."
-      ]
-     },
-     "metadata": {},
-     "output_type": "display_data"
-    },
-    {
-     "name": "stdout",
-     "output_type": "stream",
-     "text": [
-      "|action: None, action_args: None\n"
-     ]
-    },
-    {
-     "data": {
-      "text/plain": [
-       "[{'result': '1.txt\\ndemo_chatgpt.ipynb\\ndemo.ipynb\\ndemo_modelscope_llm.ipynb\\nnew_directory\\ntmp\\ntool_agent_finetune\\n'}]"
-      ]
-     },
-     "execution_count": 28,
-     "metadata": {},
-     "output_type": "execute_result"
-    }
-   ],
-=======
-   "outputs": [],
->>>>>>> de390126
+   "outputs": [],
    "source": [
     "agent.reset()\n",
     "agent.run('生成一张鲜花的图片')"
